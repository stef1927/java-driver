## Using the shaded JAR

The default driver JAR depends on [Netty](http://netty.io/), which is
used internally for networking.

This explicit dependency can be a problem if your application already
uses another Netty version. To avoid conflicts, we provide a "shaded"
version of the JAR, which bundles the Netty classes under a different
package name:

```xml
<dependency>
  <groupId>com.datastax.cassandra</groupId>
  <artifactId>cassandra-driver-core</artifactId>
<<<<<<< HEAD
  <version>2.2.0-rc1</version>
=======
  <version>2.1.7</version>
>>>>>>> a1d4737c
  <classifier>shaded</classifier>
  <!-- Because the shaded JAR uses the original POM, you still need
       to exclude this dependency explicitly: -->
  <exclusions>
    <exclusion>
      <groupId>io.netty</groupId>
      <artifactId>*</artifactId>
    </exclusion>
  </exclusions>
</dependency>
```

If you also use the mapper, you need to remove its dependency to the
non-shaded JAR:

```xml
<dependency>
  <groupId>com.datastax.cassandra</groupId>
  <artifactId>cassandra-driver-core</artifactId>
<<<<<<< HEAD
  <version>2.2.0-rc1</version>
=======
  <version>2.1.7</version>
>>>>>>> a1d4737c
  <classifier>shaded</classifier>
  <exclusions>
    <exclusion>
      <groupId>io.netty</groupId>
      <artifactId>*</artifactId>
    </exclusion>
  </exclusions>
</dependency>
<dependency>
  <groupId>com.datastax.cassandra</groupId>
  <artifactId>cassandra-driver-mapping</artifactId>
<<<<<<< HEAD
  <version>2.2.0-rc1</version>
=======
  <version>2.1.7</version>
>>>>>>> a1d4737c
  <exclusions>
    <exclusion>
      <groupId>com.datastax.cassandra</groupId>
      <artifactId>cassandra-driver-core</artifactId>
    </exclusion>
  </exclusions>
</dependency>
```<|MERGE_RESOLUTION|>--- conflicted
+++ resolved
@@ -12,11 +12,7 @@
 <dependency>
   <groupId>com.datastax.cassandra</groupId>
   <artifactId>cassandra-driver-core</artifactId>
-<<<<<<< HEAD
   <version>2.2.0-rc1</version>
-=======
-  <version>2.1.7</version>
->>>>>>> a1d4737c
   <classifier>shaded</classifier>
   <!-- Because the shaded JAR uses the original POM, you still need
        to exclude this dependency explicitly: -->
@@ -36,11 +32,7 @@
 <dependency>
   <groupId>com.datastax.cassandra</groupId>
   <artifactId>cassandra-driver-core</artifactId>
-<<<<<<< HEAD
   <version>2.2.0-rc1</version>
-=======
-  <version>2.1.7</version>
->>>>>>> a1d4737c
   <classifier>shaded</classifier>
   <exclusions>
     <exclusion>
@@ -52,11 +44,7 @@
 <dependency>
   <groupId>com.datastax.cassandra</groupId>
   <artifactId>cassandra-driver-mapping</artifactId>
-<<<<<<< HEAD
   <version>2.2.0-rc1</version>
-=======
-  <version>2.1.7</version>
->>>>>>> a1d4737c
   <exclusions>
     <exclusion>
       <groupId>com.datastax.cassandra</groupId>
