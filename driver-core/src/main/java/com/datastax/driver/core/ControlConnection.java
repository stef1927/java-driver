/*
 *      Copyright (C) 2012-2015 DataStax Inc.
 *
 *   Licensed under the Apache License, Version 2.0 (the "License");
 *   you may not use this file except in compliance with the License.
 *   You may obtain a copy of the License at
 *
 *      http://www.apache.org/licenses/LICENSE-2.0
 *
 *   Unless required by applicable law or agreed to in writing, software
 *   distributed under the License is distributed on an "AS IS" BASIS,
 *   WITHOUT WARRANTIES OR CONDITIONS OF ANY KIND, either express or implied.
 *   See the License for the specific language governing permissions and
 *   limitations under the License.
 */
package com.datastax.driver.core;

import java.net.InetAddress;
import java.net.InetSocketAddress;
import java.net.UnknownHostException;
import java.util.*;
import java.util.concurrent.*;
import java.util.concurrent.atomic.AtomicReference;

import com.google.common.base.Objects;
import com.google.common.util.concurrent.ListenableFuture;
import org.slf4j.Logger;
import org.slf4j.LoggerFactory;

import com.datastax.driver.core.exceptions.DriverException;
import com.datastax.driver.core.exceptions.DriverInternalError;
import com.datastax.driver.core.exceptions.NoHostAvailableException;

import static com.datastax.driver.core.SchemaElement.KEYSPACE;

class ControlConnection implements Connection.Owner {

    private static final Logger logger = LoggerFactory.getLogger(ControlConnection.class);

    private static final InetAddress bindAllAddress;

    static {
        try {
            bindAllAddress = InetAddress.getByAddress(new byte[4]);
        } catch (UnknownHostException e) {
            throw new RuntimeException(e);
        }
    }

    private static final String SELECT_PEERS = "SELECT * FROM system.peers";
    private static final String SELECT_LOCAL = "SELECT * FROM system.local WHERE key='local'";

    private static final String SELECT_SCHEMA_PEERS = "SELECT peer, rpc_address, schema_version FROM system.peers";
    private static final String SELECT_SCHEMA_LOCAL = "SELECT schema_version FROM system.local WHERE key='local'";

    private final AtomicReference<Connection> connectionRef = new AtomicReference<Connection>();

    private final Cluster.Manager cluster;

    private final AtomicReference<ListenableFuture<?>> reconnectionAttempt = new AtomicReference<ListenableFuture<?>>();

    private volatile boolean isShutdown;

    public ControlConnection(Cluster.Manager manager) {
        this.cluster = manager;
    }

    // Only for the initial connection. Does not schedule retries if it fails
    void connect() throws UnsupportedProtocolVersionException {
        if (isShutdown)
            return;

        // NB: at this stage, allHosts() only contains the initial contact points
        List<Host> hosts = new ArrayList<Host>(cluster.metadata.allHosts());
        // shuffle so that multiple clients with the same contact points don't all pick the same control host
        Collections.shuffle(hosts);
        setNewConnection(reconnectInternal(hosts.iterator(), true));
    }

    CloseFuture closeAsync() {
        // We don't have to be fancy here. We just set a flag so that we stop trying to reconnect (and thus change the
        // connection used) and shutdown the current one.
        isShutdown = true;

        // Cancel any reconnection attempt in progress
        ListenableFuture<?> r = reconnectionAttempt.get();
        if (r != null)
            r.cancel(false);

        Connection connection = connectionRef.get();
        return connection == null ? CloseFuture.immediateFuture() : connection.closeAsync();
    }

    Host connectedHost() {
        Connection current = connectionRef.get();
        return (current == null)
            ? null
            : cluster.metadata.getHost(current.address);
    }

    void triggerReconnect() {
        backgroundReconnect(0);
    }

    /**
     * @param initialDelayMs if >=0, bypass the schedule and use this for the first call
     */
    private void backgroundReconnect(long initialDelayMs) {
        if (isShutdown)
            return;

        // Abort if a reconnection is already in progress. This is not thread-safe: two threads might race through this and both
        // schedule a reconnection; in that case AbstractReconnectionHandler knows how to deal with it correctly.
        // But this cheap check can help us avoid creating the object unnecessarily.
        ListenableFuture<?> reconnection = reconnectionAttempt.get();
        if (reconnection != null && !reconnection.isDone())
            return;

        new AbstractReconnectionHandler("Control connection", cluster.reconnectionExecutor, cluster.reconnectionPolicy().newSchedule(), reconnectionAttempt, initialDelayMs) {
            @Override
            protected Connection tryReconnect() throws ConnectionException {
                try {
                    return reconnectInternal(queryPlan(), false);
                } catch (NoHostAvailableException e) {
                    throw new ConnectionException(null, e.getMessage());
                } catch (UnsupportedProtocolVersionException e) {
                    // reconnectInternal only propagate those if we've not decided on the protocol version yet,
                    // which should only happen on the initial connection and thus in connect() but never here.
                    throw new AssertionError();
                }
            }

            @Override
            protected void onReconnection(Connection connection) {
                setNewConnection(connection);
            }

            @Override
            protected boolean onConnectionException(ConnectionException e, long nextDelayMs) {
                logger.error("[Control connection] Cannot connect to any host, scheduling retry in {} milliseconds", nextDelayMs);
                return true;
            }

            @Override
            protected boolean onUnknownException(Exception e, long nextDelayMs) {
                logger.error(String.format("[Control connection] Unknown error during reconnection, scheduling retry in %d milliseconds", nextDelayMs), e);
                return true;
            }
        }.start();
    }

    private Iterator<Host> queryPlan() {
        return cluster.loadBalancingPolicy().newQueryPlan(null, Statement.DEFAULT);
    }

    private void signalError() {
        Connection connection = connectionRef.get();
        if (connection != null)
            connection.closeAsync();

        // If the error caused the host to go down, onDown might have already triggered a reconnect.
        // But backgroundReconnect knows how to deal with that.
        backgroundReconnect(0);
    }

    private void setNewConnection(Connection newConnection) {
        Host.statesLogger.debug("[Control connection] established to {}", newConnection.address);
        newConnection.setOwner(this);
        Connection old = connectionRef.getAndSet(newConnection);
        if (old != null && !old.isClosed())
            old.closeAsync();
    }

    private Connection reconnectInternal(Iterator<Host> iter, boolean isInitialConnection) throws UnsupportedProtocolVersionException {

        Map<InetSocketAddress, Throwable> errors = null;

        Host host = null;
        try {
            while (iter.hasNext()) {
                host = iter.next();
                if (!host.convictionPolicy.canReconnectNow())
                    continue;
                try {
                    return tryConnect(host, isInitialConnection);
                } catch (ConnectionException e) {
                    errors = logError(host, e, errors, iter);
                    if (isInitialConnection) {
                        // Mark the host down right away so that we don't try it again during the initialization process.
                        // We don't call cluster.triggerOnDown because it does a bunch of other things we don't want to do here (notify LBP, etc.)
                        host.setDown();
                        cluster.startPeriodicReconnectionAttempt(host, true);
                    }
                } catch (ExecutionException e) {
                    errors = logError(host, e.getCause(), errors, iter);
                } catch (UnsupportedProtocolVersionException e) {
                    // If it's the very first node we've connected to, rethrow the exception and
                    // Cluster.init() will handle it. Otherwise, just mark this node in error.
                    if (cluster.protocolVersion() == null)
                        throw e;
                    logger.debug("Ignoring host {}: {}", host, e.getMessage());
                    errors = logError(host, e, errors, iter);
                } catch (ClusterNameMismatchException e) {
                    logger.debug("Ignoring host {}: {}", host, e.getMessage());
                    errors = logError(host, e, errors, iter);
                }
            }
        } catch (InterruptedException e) {
            // Sets interrupted status
            Thread.currentThread().interrupt();

            // Indicates that all remaining hosts are skipped due to the interruption
            if (host != null)
                errors = logError(host, new DriverException("Connection thread interrupted"), errors, iter);
            while (iter.hasNext())
                errors = logError(iter.next(), new DriverException("Connection thread interrupted"), errors, iter);
        }
        throw new NoHostAvailableException(errors == null ? Collections.<InetSocketAddress, Throwable>emptyMap() : errors);
    }

    private static Map<InetSocketAddress, Throwable> logError(Host host, Throwable exception, Map<InetSocketAddress, Throwable> errors, Iterator<Host> iter) {
        if (errors == null)
            errors = new HashMap<InetSocketAddress, Throwable>();

        errors.put(host.getSocketAddress(), exception);

        if (logger.isDebugEnabled()) {
            if (iter.hasNext()) {
                logger.debug(String.format("[Control connection] error on %s connection, trying next host", host), exception);
            } else {
                logger.debug(String.format("[Control connection] error on %s connection, no more host to try", host), exception);
            }
        }
        return errors;
    }

    private Connection tryConnect(Host host, boolean isInitialConnection) throws ConnectionException, ExecutionException, InterruptedException, UnsupportedProtocolVersionException, ClusterNameMismatchException {
        Connection connection = cluster.connectionFactory.open(host);

        // If no protocol version was specified, set the default as soon as a connection succeeds (it's needed to parse UDTs in refreshSchema)
        if (cluster.connectionFactory.protocolVersion == null)
            cluster.connectionFactory.protocolVersion = ProtocolVersion.NEWEST_SUPPORTED;

        try {
            logger.trace("[Control connection] Registering for events");
            List<ProtocolEvent.Type> evs = Arrays.asList(
                ProtocolEvent.Type.TOPOLOGY_CHANGE,
                ProtocolEvent.Type.STATUS_CHANGE,
                ProtocolEvent.Type.SCHEMA_CHANGE
            );
            connection.write(new Requests.Register(evs));

            // We need to refresh the node list first so we know about the cassandra version of
            // the node we're connecting to.
            refreshNodeListAndTokenMap(connection, cluster, isInitialConnection, true);

            logger.debug("[Control connection] Refreshing schema");
            refreshSchema(connection, null, null, null, null, cluster);
<<<<<<< HEAD
=======

            // We need to refresh the node list again;
            // We want that because the token map was not properly initialized by the first call above,
            // since it requires the list of keyspaces to be loaded.
            refreshNodeListAndTokenMap(connection, cluster, false, true);

>>>>>>> 9a3b82eb
            return connection;
        } catch (BusyConnectionException e) {
            connection.closeAsync().force();
            throw new DriverInternalError("Newly created connection should not be busy");
        } catch (InterruptedException e) {
            connection.closeAsync().force();
            throw e;
        } catch (ConnectionException e) {
            connection.closeAsync().force();
            throw e;
        } catch (ExecutionException e) {
            connection.closeAsync().force();
            throw e;
        } catch (RuntimeException e) {
            connection.closeAsync().force();
            throw e;
        }
    }

    public void refreshSchema(SchemaElement targetType, String targetKeyspace, String targetName, List<String> signature) throws InterruptedException {
        logger.debug("[Control connection] Refreshing schema for {}{}",
            targetType == null ? "everything" : targetKeyspace,
            (targetType == KEYSPACE) ? "" : "." + targetName + " (" + targetType + ")");
        try {
            Connection c = connectionRef.get();
            // At startup, when we add the initial nodes, this will be null, which is ok
            if (c == null || c.isClosed())
                return;
            refreshSchema(c, targetType, targetKeyspace, targetName, signature, cluster);
<<<<<<< HEAD
=======
            // If we rebuild all from scratch or have an updated keyspace, rebuild the token map
            // since some replication on some keyspace may have changed
            if ((targetType == null || targetType == KEYSPACE)) {
                cluster.submitNodeListRefresh();
            }
>>>>>>> 9a3b82eb
        } catch (ConnectionException e) {
            logger.debug("[Control connection] Connection error while refreshing schema ({})", e.getMessage());
            signalError();
        } catch (ExecutionException e) {
            // If we're being shutdown during schema refresh, this can happen. That's fine so don't scare the user.
            if (!isShutdown)
                logger.error("[Control connection] Unexpected error while refreshing schema", e);
            signalError();
        } catch (BusyConnectionException e) {
            logger.debug("[Control connection] Connection is busy, reconnecting");
            signalError();
        }
    }

    static void refreshSchema(Connection connection, SchemaElement targetType, String targetKeyspace, String targetName, List<String> targetSignature, Cluster.Manager cluster) throws ConnectionException, BusyConnectionException, ExecutionException, InterruptedException {
        Host host = cluster.metadata.getHost(connection.address);
        // Neither host, nor it's version should be null. But instead of dying if there is a race or something, we can kind of try to infer
        // a Cassandra version from the protocol version (this is not full proof, we can have the protocol 1 against C* 2.0+, but it's worth
        // a shot, and since we log in this case, it should be relatively easy to debug when if this ever fail).
        VersionNumber cassandraVersion;
        if (host == null || host.getCassandraVersion() == null) {
            cassandraVersion = cluster.protocolVersion().minCassandraVersion();
            logger.warn("Cannot find Cassandra version for host {} to parse the schema, using {} based on protocol version in use. "
                + "If parsing the schema fails, this could be the cause", connection.address, cassandraVersion);
        } else {
            cassandraVersion = host.getCassandraVersion();
        }

<<<<<<< HEAD
        SchemaParser.forVersion(cassandraVersion)
            .refresh(cluster.metadata,
                targetType, targetKeyspace, targetName, targetSignature,
                connection, cassandraVersion);

        // If we rebuild all from scratch or have an updated keyspace, rebuild the token map since some replication on some keyspace
        // may have changed
        if ((targetType == null || targetType == KEYSPACE))
            refreshNodeListAndTokenMap(connection, cluster, false, false);
    }

    public void refreshNodeListAndTokenMap() {
=======
        // Make sure we're up to date on schema
        String whereClause = "";
        if (targetType != null) {
            whereClause = " WHERE keyspace_name = '" + targetKeyspace + '\'';
            if (targetType == TABLE)
                whereClause += " AND columnfamily_name = '" + targetName + '\'';
            else if (targetType == TYPE)
                whereClause += " AND type_name = '" + targetName + '\'';
            else if (targetType == FUNCTION)
                whereClause += " AND function_name = '" + targetName + "' AND signature = " + LIST_OF_TEXT_CODEC.format(targetSignature);
            else if (targetType == AGGREGATE)
                whereClause += " AND aggregate_name = '" + targetName + "' AND signature = " + LIST_OF_TEXT_CODEC.format(targetSignature);
        }

        boolean isSchemaOrKeyspace = (targetType == null || targetType == KEYSPACE);
        DefaultResultSetFuture ksFuture = isSchemaOrKeyspace
            ? new DefaultResultSetFuture(null, cluster.protocolVersion(), new Requests.Query(SELECT_KEYSPACES + whereClause))
            : null;
        DefaultResultSetFuture udtFuture = (isSchemaOrKeyspace && supportsUdts(cassandraVersion) || targetType == TYPE)
            ? new DefaultResultSetFuture(null, cluster.protocolVersion(), new Requests.Query(SELECT_USERTYPES + whereClause))
            : null;
        DefaultResultSetFuture cfFuture = (isSchemaOrKeyspace || targetType == TABLE)
            ? new DefaultResultSetFuture(null, cluster.protocolVersion(), new Requests.Query(SELECT_COLUMN_FAMILIES + whereClause))
            : null;
        DefaultResultSetFuture colsFuture = (isSchemaOrKeyspace || targetType == TABLE)
            ? new DefaultResultSetFuture(null, cluster.protocolVersion(), new Requests.Query(SELECT_COLUMNS + whereClause))
            : null;
        DefaultResultSetFuture functionsFuture = (isSchemaOrKeyspace && supportsUdfs(cassandraVersion) || targetType == FUNCTION)
            ? new DefaultResultSetFuture(null, cluster.protocolVersion(), new Requests.Query(SELECT_FUNCTIONS + whereClause))
            : null;
        DefaultResultSetFuture aggregatesFuture = (isSchemaOrKeyspace && supportsUdfs(cassandraVersion) || targetType == AGGREGATE)
            ? new DefaultResultSetFuture(null, cluster.protocolVersion(), new Requests.Query(SELECT_AGGREGATES + whereClause))
            : null;

        if (ksFuture != null)
            connection.write(ksFuture);
        if (udtFuture != null)
            connection.write(udtFuture);
        if (cfFuture != null)
            connection.write(cfFuture);
        if (colsFuture != null)
            connection.write(colsFuture);
        if (functionsFuture != null)
            connection.write(functionsFuture);
        if (aggregatesFuture != null)
            connection.write(aggregatesFuture);

        try {
            cluster.metadata.rebuildSchema(targetType, targetKeyspace, targetName,
                ksFuture == null ? null : ksFuture.get(),
                udtFuture == null ? null : udtFuture.get(),
                cfFuture == null ? null : cfFuture.get(),
                colsFuture == null ? null : colsFuture.get(),
                functionsFuture == null ? null : functionsFuture.get(),
                aggregatesFuture == null ? null : aggregatesFuture.get(),
                cassandraVersion);
        } catch (RuntimeException e) {
            // Failure to parse the schema is definitively wrong so log a full-on error, but this won't generally prevent queries to
            // work and this can happen when new Cassandra versions modify stuff in the schema and the driver hasn't yet be modified.
            // So log, but let things go otherwise.
            logger.error("Error parsing schema from Cassandra system tables: the schema in Cluster#getMetadata() will appear incomplete or stale", e);
        }
    }

    private static boolean supportsUdts(VersionNumber cassandraVersion) {
        return cassandraVersion.getMajor() > 2 || (cassandraVersion.getMajor() == 2 && cassandraVersion.getMinor() >= 1);
    }

    private static boolean supportsUdfs(VersionNumber cassandraVersion) {
        return cassandraVersion.getMajor() > 2 || (cassandraVersion.getMajor() == 2 && cassandraVersion.getMinor() >= 2);
    }

    void refreshNodeListAndTokenMap() {
>>>>>>> 9a3b82eb
        Connection c = connectionRef.get();
        // At startup, when we add the initial nodes, this will be null, which is ok
        if (c == null || c.isClosed())
            return;

        try {
            refreshNodeListAndTokenMap(c, cluster, false, true);
        } catch (ConnectionException e) {
            logger.debug("[Control connection] Connection error while refreshing node list and token map ({})", e.getMessage());
            signalError();
        } catch (ExecutionException e) {
            // If we're being shutdown during refresh, this can happen. That's fine so don't scare the user.
            if (!isShutdown)
                logger.error("[Control connection] Unexpected error while refreshing node list and token map", e);
            signalError();
        } catch (BusyConnectionException e) {
            logger.debug("[Control connection] Connection is busy, reconnecting");
            signalError();
        } catch (InterruptedException e) {
            Thread.currentThread().interrupt();
            logger.debug("[Control connection] Interrupted while refreshing node list and token map, skipping it.");
        }
    }

    private static InetSocketAddress addressToUseForPeerHost(Row peersRow, InetSocketAddress connectedHost, Cluster.Manager cluster, boolean logMissingRpcAddresses) {
        InetAddress peer = peersRow.getInet("peer");
        InetAddress addr = peersRow.getInet("rpc_address");

        if (peer.equals(connectedHost.getAddress()) || (addr != null && addr.equals(connectedHost.getAddress()))) {
            // Some DSE versions were inserting a line for the local node in peers (with mostly null values). This has been fixed, but if we
            // detect that's the case, ignore it as it's not really a big deal.
            logger.debug("System.peers on node {} has a line for itself. This is not normal but is a known problem of some DSE version. Ignoring the entry.", connectedHost);
            return null;
        } else if (addr == null) {
            if (logMissingRpcAddresses)
                logger.warn("No rpc_address found for host {} in {}'s peers system table. {} will be ignored.", peer, connectedHost, peer);
            return null;
        } else if (addr.equals(bindAllAddress)) {
            logger.warn("Found host with 0.0.0.0 as rpc_address, using listen_address ({}) to contact it instead. If this is incorrect you should avoid the use of 0.0.0.0 server side.", peer);
            addr = peer;
        }
        return cluster.translateAddress(addr);
    }

    private Row fetchNodeInfo(Host host, Connection c) throws ConnectionException, BusyConnectionException, ExecutionException, InterruptedException {
        boolean isConnectedHost = c.address.equals(host.getSocketAddress());
        if (isConnectedHost || host.listenAddress != null) {
            DefaultResultSetFuture future = isConnectedHost
                ? new DefaultResultSetFuture(null, cluster.protocolVersion(), new Requests.Query(SELECT_LOCAL))
                : new DefaultResultSetFuture(null, cluster.protocolVersion(), new Requests.Query(SELECT_PEERS + " WHERE peer='" + host.listenAddress.getHostAddress() + '\''));
            c.write(future);
            return future.get().one();
        }

        // We have to fetch the whole peers table and find the host we're looking for
        DefaultResultSetFuture future = new DefaultResultSetFuture(null, cluster.protocolVersion(), new Requests.Query(SELECT_PEERS));
        c.write(future);
        for (Row row : future.get()) {
            InetSocketAddress addr = addressToUseForPeerHost(row, c.address, cluster, true);
            if (addr != null && addr.equals(host.getSocketAddress()))
                return row;
        }
        return null;
    }

    /**
     * @return whether we have enough information to bring the node back up
     */
    boolean refreshNodeInfo(Host host) {

        Connection c = connectionRef.get();
        // At startup, when we add the initial nodes, this will be null, which is ok
        if (c == null || c.isClosed())
            return true;

        logger.debug("[Control connection] Refreshing node info on {}", host);
        try {
            Row row = fetchNodeInfo(host, c);
            if (row == null) {
                if (c.isDefunct()) {
                    logger.debug("Control connection is down, could not refresh node info");
                    // Keep going with what we currently know about the node, otherwise we will ignore all nodes
                    // until the control connection is back up (which leads to a catch-22 if there is only one)
                    return true;
                } else {
                    logger.warn("No row found for host {} in {}'s peers system table. {} will be ignored.", host.getAddress(), c.address, host.getAddress());
                    return false;
                }
                // Ignore hosts with a null rpc_address, as this is most likely a phantom row in system.peers (JAVA-428).
                // Don't test this for the control host since we're already connected to it anyway, and we read the info from system.local
                // which doesn't have an rpc_address column (JAVA-546).
            } else if (!c.address.equals(host.getSocketAddress()) && row.getInet("rpc_address") == null) {
                logger.warn("No rpc_address found for host {} in {}'s peers system table. {} will be ignored.", host.getAddress(), c.address, host.getAddress());
                return false;
            }

            updateInfo(host, row, cluster, false);
            return true;

        } catch (ConnectionException e) {
            logger.debug("[Control connection] Connection error while refreshing node info ({})", e.getMessage());
            signalError();
        } catch (ExecutionException e) {
            // If we're being shutdown during refresh, this can happen. That's fine so don't scare the user.
            if (!isShutdown)
                logger.debug("[Control connection] Unexpected error while refreshing node info", e);
            signalError();
        } catch (BusyConnectionException e) {
            logger.debug("[Control connection] Connection is busy, reconnecting");
            signalError();
        } catch (InterruptedException e) {
            Thread.currentThread().interrupt();
            logger.debug("[Control connection] Interrupted while refreshing node info, skipping it.");
        } catch (Exception e) {
            logger.debug("[Control connection] Unexpected error while refreshing node info", e);
            signalError();
        }
        // If we got an exception, always return true. Otherwise a faulty control connection would cause
        // reconnected hosts to be ignored permanently.
        return true;
    }

    // row can come either from the 'local' table or the 'peers' one
    private static void updateInfo(Host host, Row row, Cluster.Manager cluster, boolean isInitialConnection) {
        if (!row.isNull("data_center") || !row.isNull("rack"))
            updateLocationInfo(host, row.getString("data_center"), row.getString("rack"), isInitialConnection, cluster);

        String version = row.getString("release_version");
        // We don't know if it's a 'local' or a 'peers' row, and only 'peers' rows have the 'peer' field.
        InetAddress listenAddress = row.getColumnDefinitions().contains("peer")
            ? row.getInet("peer")
            : null;

        host.setVersionAndListenAdress(version, listenAddress);
    }

    private static void updateLocationInfo(Host host, String datacenter, String rack, boolean isInitialConnection, Cluster.Manager cluster) {
        if (Objects.equal(host.getDatacenter(), datacenter) && Objects.equal(host.getRack(), rack))
            return;

        // If the dc/rack information changes for an existing node, we need to update the load balancing policy.
        // For that, we remove and re-add the node against the policy. Not the most elegant, and assumes
        // that the policy will update correctly, but in practice this should work.
        if (!isInitialConnection)
            cluster.loadBalancingPolicy().onDown(host);
        host.setLocationInfo(datacenter, rack);
        if (!isInitialConnection)
            cluster.loadBalancingPolicy().onAdd(host);
    }

    private static void refreshNodeListAndTokenMap(Connection connection, Cluster.Manager cluster, boolean isInitialConnection, boolean logMissingRpcAddresses) throws ConnectionException, BusyConnectionException, ExecutionException, InterruptedException {
        logger.debug("[Control connection] Refreshing node list and token map");

        boolean metadataEnabled = cluster.configuration.getQueryOptions().isMetadataEnabled();

        // Make sure we're up to date on nodes and tokens

        DefaultResultSetFuture localFuture = new DefaultResultSetFuture(null, cluster.protocolVersion(), new Requests.Query(SELECT_LOCAL));
        DefaultResultSetFuture peersFuture = new DefaultResultSetFuture(null, cluster.protocolVersion(), new Requests.Query(SELECT_PEERS));
        connection.write(localFuture);
        connection.write(peersFuture);

        String partitioner = null;
        Map<Host, Collection<String>> tokenMap = new HashMap<Host, Collection<String>>();

        // Update cluster name, DC and rack for the one node we are connected to
        Row localRow = localFuture.get().one();
        if (localRow != null) {
            String clusterName = localRow.getString("cluster_name");
            if (clusterName != null)
                cluster.metadata.clusterName = clusterName;

            partitioner = localRow.getString("partitioner");
            if (partitioner != null)
                cluster.metadata.partitioner = partitioner;

            Host host = cluster.metadata.getHost(connection.address);
            // In theory host can't be null. However there is no point in risking a NPE in case we
            // have a race between a node removal and this.
            if (host == null) {
                logger.debug("Host in local system table ({}) unknown to us (ok if said host just got removed)", connection.address);
            } else {
                updateInfo(host, localRow, cluster, isInitialConnection);
                if (metadataEnabled) {
                    Set<String> tokens = localRow.getSet("tokens", String.class);
                    if (partitioner != null && !tokens.isEmpty())
                        tokenMap.put(host, tokens);
                }
            }
        }

        List<InetSocketAddress> foundHosts = new ArrayList<InetSocketAddress>();
        List<String> dcs = new ArrayList<String>();
        List<String> racks = new ArrayList<String>();
        List<String> cassandraVersions = new ArrayList<String>();
        List<InetAddress> listenAddresses = new ArrayList<InetAddress>();
        List<Set<String>> allTokens = new ArrayList<Set<String>>();

        for (Row row : peersFuture.get()) {
            InetSocketAddress addr = addressToUseForPeerHost(row, connection.address, cluster, logMissingRpcAddresses);
            if (addr == null)
                continue;

            foundHosts.add(addr);
            dcs.add(row.getString("data_center"));
            racks.add(row.getString("rack"));
            cassandraVersions.add(row.getString("release_version"));
            listenAddresses.add(row.getInet("peer"));
            if (metadataEnabled)
                allTokens.add(row.getSet("tokens", String.class));
        }

        for (int i = 0; i < foundHosts.size(); i++) {
            Host host = cluster.metadata.getHost(foundHosts.get(i));
            boolean isNew = false;
            if (host == null) {
                // We don't know that node, create the Host object but wait until we've set the known
                // info before signaling the addition.
                host = cluster.metadata.add(foundHosts.get(i));
                isNew = true;
            }
            if (dcs.get(i) != null || racks.get(i) != null)
                updateLocationInfo(host, dcs.get(i), racks.get(i), isInitialConnection, cluster);
            if (cassandraVersions.get(i) != null)
                host.setVersionAndListenAdress(cassandraVersions.get(i), listenAddresses.get(i));

            if (metadataEnabled && partitioner != null && !allTokens.get(i).isEmpty())
                tokenMap.put(host, allTokens.get(i));

            if (isNew && !isInitialConnection)
                cluster.triggerOnAdd(host);
        }

        // Removes all those that seems to have been removed (since we lost the control connection)
        Set<InetSocketAddress> foundHostsSet = new HashSet<InetSocketAddress>(foundHosts);
        for (Host host : cluster.metadata.allHosts())
            if (!host.getSocketAddress().equals(connection.address) && !foundHostsSet.contains(host.getSocketAddress()))
                cluster.removeHost(host, isInitialConnection);

        if (metadataEnabled)
            cluster.metadata.rebuildTokenMap(partitioner, tokenMap);
    }

    boolean waitForSchemaAgreement() throws ConnectionException, BusyConnectionException, ExecutionException, InterruptedException {
        long start = System.nanoTime();
        long elapsed = 0;
        int maxSchemaAgreementWaitSeconds = cluster.configuration.getProtocolOptions().getMaxSchemaAgreementWaitSeconds();
        while (elapsed < maxSchemaAgreementWaitSeconds * 1000) {

            if (checkSchemaAgreement())
                return true;

            // let's not flood the node too much
            Thread.sleep(200);

            elapsed = Cluster.timeSince(start, TimeUnit.MILLISECONDS);
        }

        return false;
    }

    boolean checkSchemaAgreement() throws ConnectionException, BusyConnectionException, InterruptedException, ExecutionException {
        Connection connection = connectionRef.get();
        if (connection == null || connection.isClosed())
            return false;

        DefaultResultSetFuture peersFuture = new DefaultResultSetFuture(null, cluster.protocolVersion(), new Requests.Query(SELECT_SCHEMA_PEERS));
        DefaultResultSetFuture localFuture = new DefaultResultSetFuture(null, cluster.protocolVersion(), new Requests.Query(SELECT_SCHEMA_LOCAL));
        connection.write(peersFuture);
        connection.write(localFuture);

        Set<UUID> versions = new HashSet<UUID>();

        Row localRow = localFuture.get().one();
        if (localRow != null && !localRow.isNull("schema_version"))
            versions.add(localRow.getUUID("schema_version"));

        for (Row row : peersFuture.get()) {

            InetSocketAddress addr = addressToUseForPeerHost(row, connection.address, cluster, true);
            if (addr == null || row.isNull("schema_version"))
                continue;

            Host peer = cluster.metadata.getHost(addr);
            if (peer != null && peer.isUp())
                versions.add(row.getUUID("schema_version"));
        }
        logger.debug("Checking for schema agreement: versions are {}", versions);
        return versions.size() <= 1;
    }

    boolean isOpen() {
        Connection c = connectionRef.get();
        return c != null && !c.isClosed();
    }

    public void onUp(Host host) {
    }

    public void onDown(Host host) {
        onHostGone(host);
    }

    public void onRemove(Host host) {
        onHostGone(host);
        cluster.submitNodeListRefresh();
    }

    private void onHostGone(Host host) {
        Connection current = connectionRef.get();

        if (current != null && current.address.equals(host.getSocketAddress())) {
            logger.debug("[Control connection] {} is down/removed and it was the control host, triggering reconnect",
                current.address);
            if (!current.isClosed())
                current.closeAsync();
            backgroundReconnect(0);
        }
    }

    @Override
    public void onConnectionDefunct(Connection connection) {
        if (connection == connectionRef.get())
            backgroundReconnect(0);
    }

    public void onAdd(Host host) {
        // Refresh infos and token map if we didn't knew about that host, i.e. if we either don't have basic infos on it,
        // or it's not part of our computed token map
        Metadata.TokenMap tkmap = cluster.metadata.tokenMap;
        if (host.getCassandraVersion() == null || tkmap == null || !tkmap.hosts.contains(host))
            cluster.submitNodeListRefresh();
    }
}<|MERGE_RESOLUTION|>--- conflicted
+++ resolved
@@ -256,15 +256,12 @@
 
             logger.debug("[Control connection] Refreshing schema");
             refreshSchema(connection, null, null, null, null, cluster);
-<<<<<<< HEAD
-=======
 
             // We need to refresh the node list again;
             // We want that because the token map was not properly initialized by the first call above,
             // since it requires the list of keyspaces to be loaded.
             refreshNodeListAndTokenMap(connection, cluster, false, true);
 
->>>>>>> 9a3b82eb
             return connection;
         } catch (BusyConnectionException e) {
             connection.closeAsync().force();
@@ -294,14 +291,11 @@
             if (c == null || c.isClosed())
                 return;
             refreshSchema(c, targetType, targetKeyspace, targetName, signature, cluster);
-<<<<<<< HEAD
-=======
             // If we rebuild all from scratch or have an updated keyspace, rebuild the token map
             // since some replication on some keyspace may have changed
             if ((targetType == null || targetType == KEYSPACE)) {
                 cluster.submitNodeListRefresh();
             }
->>>>>>> 9a3b82eb
         } catch (ConnectionException e) {
             logger.debug("[Control connection] Connection error while refreshing schema ({})", e.getMessage());
             signalError();
@@ -330,94 +324,13 @@
             cassandraVersion = host.getCassandraVersion();
         }
 
-<<<<<<< HEAD
         SchemaParser.forVersion(cassandraVersion)
             .refresh(cluster.metadata,
                 targetType, targetKeyspace, targetName, targetSignature,
                 connection, cassandraVersion);
-
-        // If we rebuild all from scratch or have an updated keyspace, rebuild the token map since some replication on some keyspace
-        // may have changed
-        if ((targetType == null || targetType == KEYSPACE))
-            refreshNodeListAndTokenMap(connection, cluster, false, false);
-    }
-
-    public void refreshNodeListAndTokenMap() {
-=======
-        // Make sure we're up to date on schema
-        String whereClause = "";
-        if (targetType != null) {
-            whereClause = " WHERE keyspace_name = '" + targetKeyspace + '\'';
-            if (targetType == TABLE)
-                whereClause += " AND columnfamily_name = '" + targetName + '\'';
-            else if (targetType == TYPE)
-                whereClause += " AND type_name = '" + targetName + '\'';
-            else if (targetType == FUNCTION)
-                whereClause += " AND function_name = '" + targetName + "' AND signature = " + LIST_OF_TEXT_CODEC.format(targetSignature);
-            else if (targetType == AGGREGATE)
-                whereClause += " AND aggregate_name = '" + targetName + "' AND signature = " + LIST_OF_TEXT_CODEC.format(targetSignature);
-        }
-
-        boolean isSchemaOrKeyspace = (targetType == null || targetType == KEYSPACE);
-        DefaultResultSetFuture ksFuture = isSchemaOrKeyspace
-            ? new DefaultResultSetFuture(null, cluster.protocolVersion(), new Requests.Query(SELECT_KEYSPACES + whereClause))
-            : null;
-        DefaultResultSetFuture udtFuture = (isSchemaOrKeyspace && supportsUdts(cassandraVersion) || targetType == TYPE)
-            ? new DefaultResultSetFuture(null, cluster.protocolVersion(), new Requests.Query(SELECT_USERTYPES + whereClause))
-            : null;
-        DefaultResultSetFuture cfFuture = (isSchemaOrKeyspace || targetType == TABLE)
-            ? new DefaultResultSetFuture(null, cluster.protocolVersion(), new Requests.Query(SELECT_COLUMN_FAMILIES + whereClause))
-            : null;
-        DefaultResultSetFuture colsFuture = (isSchemaOrKeyspace || targetType == TABLE)
-            ? new DefaultResultSetFuture(null, cluster.protocolVersion(), new Requests.Query(SELECT_COLUMNS + whereClause))
-            : null;
-        DefaultResultSetFuture functionsFuture = (isSchemaOrKeyspace && supportsUdfs(cassandraVersion) || targetType == FUNCTION)
-            ? new DefaultResultSetFuture(null, cluster.protocolVersion(), new Requests.Query(SELECT_FUNCTIONS + whereClause))
-            : null;
-        DefaultResultSetFuture aggregatesFuture = (isSchemaOrKeyspace && supportsUdfs(cassandraVersion) || targetType == AGGREGATE)
-            ? new DefaultResultSetFuture(null, cluster.protocolVersion(), new Requests.Query(SELECT_AGGREGATES + whereClause))
-            : null;
-
-        if (ksFuture != null)
-            connection.write(ksFuture);
-        if (udtFuture != null)
-            connection.write(udtFuture);
-        if (cfFuture != null)
-            connection.write(cfFuture);
-        if (colsFuture != null)
-            connection.write(colsFuture);
-        if (functionsFuture != null)
-            connection.write(functionsFuture);
-        if (aggregatesFuture != null)
-            connection.write(aggregatesFuture);
-
-        try {
-            cluster.metadata.rebuildSchema(targetType, targetKeyspace, targetName,
-                ksFuture == null ? null : ksFuture.get(),
-                udtFuture == null ? null : udtFuture.get(),
-                cfFuture == null ? null : cfFuture.get(),
-                colsFuture == null ? null : colsFuture.get(),
-                functionsFuture == null ? null : functionsFuture.get(),
-                aggregatesFuture == null ? null : aggregatesFuture.get(),
-                cassandraVersion);
-        } catch (RuntimeException e) {
-            // Failure to parse the schema is definitively wrong so log a full-on error, but this won't generally prevent queries to
-            // work and this can happen when new Cassandra versions modify stuff in the schema and the driver hasn't yet be modified.
-            // So log, but let things go otherwise.
-            logger.error("Error parsing schema from Cassandra system tables: the schema in Cluster#getMetadata() will appear incomplete or stale", e);
-        }
-    }
-
-    private static boolean supportsUdts(VersionNumber cassandraVersion) {
-        return cassandraVersion.getMajor() > 2 || (cassandraVersion.getMajor() == 2 && cassandraVersion.getMinor() >= 1);
-    }
-
-    private static boolean supportsUdfs(VersionNumber cassandraVersion) {
-        return cassandraVersion.getMajor() > 2 || (cassandraVersion.getMajor() == 2 && cassandraVersion.getMinor() >= 2);
     }
 
     void refreshNodeListAndTokenMap() {
->>>>>>> 9a3b82eb
         Connection c = connectionRef.get();
         // At startup, when we add the initial nodes, this will be null, which is ok
         if (c == null || c.isClosed())
