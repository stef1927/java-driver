--- conflicted
+++ resolved
@@ -36,15 +36,13 @@
     private static final String DEFAULT_COLUMN_ALIAS = "column";
     private static final String DEFAULT_VALUE_ALIAS  = "value";
 
-<<<<<<< HEAD
+    private static final Pattern lowercaseId = Pattern.compile("[a-z][a-z0-9_]*");
+
     private static final Comparator<ColumnMetadata> columnMetadataComparator = new Comparator<ColumnMetadata>() {
         public int compare(ColumnMetadata c1, ColumnMetadata c2) {
             return c1.getName().compareTo(c2.getName());
         }
     };
-=======
-    private static final Pattern lowercaseId = Pattern.compile("[a-z][a-z0-9_]*");
->>>>>>> 30401de5
 
     private final KeyspaceMetadata keyspace;
     private final String name;
